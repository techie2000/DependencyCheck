--- conflicted
+++ resolved
@@ -117,7 +117,6 @@
     }
 
     /**
-<<<<<<< HEAD
      * Get the value of hostedSuppressionsUrl.
      *
      * @return the value of hostedSuppressionsUrl
@@ -133,7 +132,9 @@
      */
     public void setHostedSuppressionsUrl(final String hostedSuppressionsUrl) {
         this.hostedSuppressionsUrl = hostedSuppressionsUrl;
-=======
+    }
+
+    /**
      * Sets the {@link Thread#getContextClassLoader() Thread Context Class Loader} to the one for this class, and then calls {@link #executeWithContextClassloader()}. This is done because the JCS cache needs to have the Thread Context Class Loader set to something that can resolve it's classes. Other build tools do this by default but Ant does not.
      *
      * @throws BuildException throws if there is a problem. See {@link #executeWithContextClassloader()} for details
@@ -148,7 +149,6 @@
         } finally {
             Thread.currentThread().setContextClassLoader(current);
         }
->>>>>>> 175a00d4
     }
 
     /**
