/*
 * This file is part of dependency-check-core.
 *
 * Licensed under the Apache License, Version 2.0 (the "License");
 * you may not use this file except in compliance with the License.
 * You may obtain a copy of the License at
 *
 *     http://www.apache.org/licenses/LICENSE-2.0
 *
 * Unless required by applicable law or agreed to in writing, software
 * distributed under the License is distributed on an "AS IS" BASIS,
 * WITHOUT WARRANTIES OR CONDITIONS OF ANY KIND, either express or implied.
 * See the License for the specific language governing permissions and
 * limitations under the License.
 *
 * Copyright (c) 2018 Jeremy Long. All Rights Reserved.
 */
package org.owasp.dependencycheck.data.nvdcve;
//CSOFF: AvoidStarImport

import edu.umd.cs.findbugs.annotations.SuppressFBWarnings;
import org.apache.commons.collections.map.ReferenceMap;
import org.owasp.dependencycheck.dependency.Vulnerability;
import org.owasp.dependencycheck.dependency.VulnerableSoftware;
import org.owasp.dependencycheck.utils.*;
import org.slf4j.Logger;
import org.slf4j.LoggerFactory;

import javax.annotation.concurrent.ThreadSafe;
import java.io.IOException;
import java.sql.CallableStatement;
import java.sql.Connection;
import java.sql.JDBCType;
import java.sql.PreparedStatement;
import java.sql.ResultSet;
import java.sql.SQLException;
import java.util.*;
import java.util.stream.Collectors;

import static org.apache.commons.collections.map.AbstractReferenceMap.HARD;
import static org.apache.commons.collections.map.AbstractReferenceMap.SOFT;
import org.owasp.dependencycheck.analyzer.exception.LambdaExceptionWrapper;
import org.owasp.dependencycheck.analyzer.exception.UnexpectedAnalysisException;
import org.owasp.dependencycheck.models.VulnerabilityDTO;
import org.owasp.dependencycheck.data.nvd.json.BaseMetricV2;
import org.owasp.dependencycheck.data.nvd.json.BaseMetricV3;
import org.owasp.dependencycheck.data.nvd.json.CpeMatchStreamCollector;
import org.owasp.dependencycheck.data.nvd.json.DefCpeMatch;
import org.owasp.dependencycheck.data.nvd.json.DefCveItem;
import org.owasp.dependencycheck.data.nvd.json.LangString;
import org.owasp.dependencycheck.data.nvd.json.NodeFlatteningCollector;
import org.owasp.dependencycheck.data.nvd.json.ProblemtypeDatum;
import org.owasp.dependencycheck.data.nvd.json.Reference;
import static org.owasp.dependencycheck.data.nvdcve.CveDB.PreparedStatementCveDb.*;
import org.owasp.dependencycheck.data.update.cpe.CpeEcosystemCache;
import org.owasp.dependencycheck.data.update.cpe.CpePlus;
import org.owasp.dependencycheck.dependency.CvssV2;
import org.owasp.dependencycheck.dependency.CvssV3;
import org.owasp.dependencycheck.dependency.VulnerableSoftwareBuilder;
import us.springett.parsers.cpe.Cpe;
import us.springett.parsers.cpe.CpeBuilder;
import us.springett.parsers.cpe.CpeParser;
import us.springett.parsers.cpe.exceptions.CpeParsingException;
import us.springett.parsers.cpe.exceptions.CpeValidationException;

/**
 * The database holding information about the NVD CVE data. This class is safe
 * to be accessed from multiple threads in parallel, however internally only one
 * connection will be used.
 *
 * @author Jeremy Long
 */
@ThreadSafe
public final class CveDB implements AutoCloseable {

    /**
     * The logger.
     */
    private static final Logger LOGGER = LoggerFactory.getLogger(CveDB.class);

    /**
     * The database connection factory.
     */
    private final ConnectionFactory connectionFactory;
    /**
     * Database connection
     */
    private Connection connection;
    /**
     * The bundle of statements used when accessing the database.
     */
    private ResourceBundle statementBundle;
    /**
     * Database properties object containing the 'properties' from the database
     * table.
     */
    private DatabaseProperties databaseProperties;
    /**
     * The prepared statements.
     */
    private final EnumMap<PreparedStatementCveDb, PreparedStatement> preparedStatements = new EnumMap<>(PreparedStatementCveDb.class);

    /**
     * A reference to the vulnerable software builder.
     */
    private final VulnerableSoftwareBuilder vulnerableSoftwareBuilder = new VulnerableSoftwareBuilder();
    /**
     * The filter for 2.3 CPEs in the CVEs - we don't import unless we get a
     * match.
     */
    private final String cpeStartsWithFilter;
    /**
     * Cache for CVE lookup; used to speed up the vulnerability search process.
     */
    @SuppressWarnings("unchecked")
    private final Map<String, List<Vulnerability>> vulnerabilitiesForCpeCache = Collections.synchronizedMap(new ReferenceMap(HARD, SOFT));
    /**
     * The configured settings
     */
    private final Settings settings;

    /**
     * Utility to extract information from
     * {@linkplain org.owasp.dependencycheck.data.nvd.json.DefCveItem}.
     */
    private final CveItemOperator cveItemConverter;
    /**
     * Flag indicating if the database is Oracle.
     */
    private boolean isOracle = false;

    /**
     * The enumeration value names must match the keys of the statements in the
     * statement bundles "dbStatements*.properties".
     */
    enum PreparedStatementCveDb {
        /**
         * Key for SQL Statement.
         */
        CLEANUP_ORPHANS,
        /**
         * Key for update ecosystem.
         */
        UPDATE_ECOSYSTEM,
        /**
         * Key for update ecosystem.
         */
        UPDATE_ECOSYSTEM2,
        /**
         * Key for SQL Statement.
         */
        COUNT_CPE,
        /**
         * Key for SQL Statement.
         */
        DELETE_VULNERABILITY,
        /**
         * Key for SQL Statement.
         */
        INSERT_PROPERTY,
        /**
         * Key for SQL Statement.
         */
        INSERT_CWE,
        /**
         * Key for SQL Statement.
         */
        INSERT_REFERENCE,
        /**
         * Key for SQL Statement.
         */
        INSERT_SOFTWARE,
        /**
         * Key for SQL Statement.
         */
        MERGE_PROPERTY,
        /**
         * Key for SQL Statement.
         */
        SELECT_CPE_ENTRIES,
        /**
         * Key for SQL Statement.
         */
        SELECT_CVE_FROM_SOFTWARE,
        /**
         * Key for SQL Statement.
         */
        SELECT_PROPERTIES,
        /**
         * Key for SQL Statement.
         */
        SELECT_VULNERABILITY_CWE,
        /**
         * Key for SQL Statement.
         */
        SELECT_REFERENCES,
        /**
         * Key for SQL Statement.
         */
        SELECT_SOFTWARE,
        /**
         * Key for SQL Statement.
         */
        SELECT_VENDOR_PRODUCT_LIST,
        /**
         * Key for SQL Statement.
         */
        SELECT_VENDOR_PRODUCT_LIST_FOR_NODE,
        /**
         * Key for SQL Statement.
         */
        SELECT_VULNERABILITY,
        /**
         * Key for SQL Statement.
         */
        UPDATE_PROPERTY,
        /**
         * Key for SQL Statement.
         */
        UPDATE_VULNERABILITY,
        /**
         * Key for SQL Statement.
         */
<<<<<<< HEAD
        SELECT_CPE_ECOSYSTEM,
        /**
         * Key for SQL Statement.
         */
        MERGE_CPE_ECOSYSTEM
=======
        UPDATE_VULNERABILITY,
        /**
         * Key for SQL Statement to select all Perl products
         */
        SELECT_ALL_PERL_REFERENCES
>>>>>>> ad122da3
    }

    /**
     * Creates a new CveDB object and opens the database connection. Note, the
     * connection must be closed by the caller by calling the close method.
     *
     * @param settings the configured settings
     * @throws DatabaseException thrown if there is an exception opening the
     * database.
     */
    public CveDB(Settings settings) throws DatabaseException {
        this.settings = settings;
        this.cpeStartsWithFilter = settings.getString(Settings.KEYS.CVE_CPE_STARTS_WITH_FILTER, "cpe:2.3:a:");
        this.cveItemConverter = new CveItemOperator(cpeStartsWithFilter);
        connectionFactory = new ConnectionFactory(settings);
        open();
    }

    /**
     * Tries to determine the product name of the database.
     *
     * @param conn the database connection
     * @return the product name of the database if successful, {@code null} else
     */
    private String determineDatabaseProductName(Connection conn) {
        try {
            final String databaseProductName = conn.getMetaData().getDatabaseProductName().toLowerCase();
            LOGGER.debug("Database product: {}", databaseProductName);
            return databaseProductName;
        } catch (SQLException se) {
            LOGGER.warn("Problem determining database product!", se);
            return null;
        }
    }

    /**
     * Opens the database connection. If the database does not exist, it will
     * create a new one.
     *
     * @throws DatabaseException thrown if there is an error opening the
     * database connection
     */
    private synchronized void open() throws DatabaseException {
        try {
            if (!isOpen()) {
                connection = connectionFactory.getConnection();
                final String databaseProductName = determineDatabaseProductName(this.connection);
                isOracle = "oracle".equals(databaseProductName);
                statementBundle = databaseProductName != null
                        ? ResourceBundle.getBundle("data/dbStatements", new Locale(databaseProductName))
                        : ResourceBundle.getBundle("data/dbStatements");
                prepareStatements();
                databaseProperties = new DatabaseProperties(this);
            }
        } catch (DatabaseException e) {
            releaseResources();
            throw e;
        }
    }

    /**
     * Closes the database connection. Close should be called on this object
     * when it is done being used.
     */
    @Override
    public synchronized void close() {
        if (isOpen()) {
            LOGGER.debug("Closing database");
            clearCache();
            LOGGER.debug("Cache cleared");
            closeStatements();
            LOGGER.debug("Statments closed");
            try {
                connection.close();
                LOGGER.debug("Connection closed");
            } catch (SQLException ex) {
                LOGGER.error("There was an error attempting to close the CveDB, see the log for more details.");
                LOGGER.debug("", ex);
            } catch (Throwable ex) {
                LOGGER.error("There was an exception attempting to close the CveDB, see the log for more details.");
                LOGGER.debug("", ex);
            }
            releaseResources();
            LOGGER.debug("Resources released");
            connectionFactory.cleanup();
        }
    }

    /**
     * Releases the resources used by CveDB.
     */
    private synchronized void releaseResources() {
        statementBundle = null;
        preparedStatements.clear();
        databaseProperties = null;
        connection = null;
    }

    /**
     * Returns whether the database connection is open or closed.
     *
     * @return whether the database connection is open or closed
     */
    protected synchronized boolean isOpen() {
        return connection != null;
    }

    /**
     * Prepares all statements to be used.
     *
     * @throws DatabaseException thrown if there is an error preparing the
     * statements
     */
    private void prepareStatements() throws DatabaseException {
        for (PreparedStatementCveDb key : values()) {
            final PreparedStatement preparedStatement = prepareStatement(key);
            if (preparedStatement != null) {
                preparedStatements.put(key, preparedStatement);
            }
        }
    }

    /**
     * Creates a prepared statement from the given key. The SQL is stored in a
     * properties file and the key is used to lookup the specific query.
     *
     * @param key the key to select the prepared statement from the properties
     * file
     * @return the prepared statement
     * @throws DatabaseException throw if there is an error generating the
     * prepared statement
     */
    private PreparedStatement prepareStatement(PreparedStatementCveDb key) throws DatabaseException {
        PreparedStatement preparedStatement = null;
        try {
            final String statementString = statementBundle.getString(key.name());
//            if (key == INSERT_CPE) {
//                final String[] returnedColumns = {"id"};
//                preparedStatement = connection.prepareStatement(statementString, returnedColumns);
//            } else {
            if (isOracle && key == UPDATE_VULNERABILITY) {
                preparedStatement = connection.prepareCall(statementString);
            } else {
                preparedStatement = connection.prepareStatement(statementString);
            }
            if (isOracle) {
                // Oracle has a default fetch-size of 10; MariaDB, MySQL, SQLServer and PostgreSQL by default cache the full
                // resultset at the client https://venkatsadasivam.com/2009/02/01/jdbc-performance-tuning-with-optimal-fetch-size/
                preparedStatement.setFetchSize(10_000);
            }
//            }
        } catch (SQLException ex) {
            throw new DatabaseException(ex);
        } catch (MissingResourceException ex) {
            if (!ex.getMessage().contains("key MERGE_PROPERTY")) {
                throw new DatabaseException(ex);
            }
        }
        return preparedStatement;
    }

    /**
     * Closes all prepared statements.
     */
    private synchronized void closeStatements() {
        preparedStatements.values().forEach((preparedStatement) -> DBUtils.closeStatement(preparedStatement));
    }

    /**
     * Returns the specified prepared statement.
     *
     * @param key the prepared statement from {@link PreparedStatementCveDb} to
     * return
     * @return the prepared statement
     * @throws SQLException thrown if a SQL Exception occurs
     */
    private synchronized PreparedStatement getPreparedStatement(PreparedStatementCveDb key) throws SQLException {
        if (!preparedStatements.containsKey(key)) {
            return null;
        }
        final PreparedStatement preparedStatement = preparedStatements.get(key);
        preparedStatement.clearParameters();
        return preparedStatement;
    }

    /**
     * Commits all completed transactions.
     *
     * @throws SQLException thrown if a SQL Exception occurs
     */
    @SuppressWarnings("EmptyMethod")
    public synchronized void commit() throws SQLException {
        //temporarily remove this as autocommit is on.
        //if (isOpen()) {
        //    connection.commit();
        //}
    }

    /**
     * Cleans up the object and ensures that "close" has been called.
     *
     * @throws Throwable thrown if there is a problem
     */
    @Override
    @SuppressWarnings("FinalizeDeclaration")
    protected void finalize() throws Throwable {
        LOGGER.debug("Entering finalize");
        close();
        super.finalize();
    }

    /**
     * Get the value of databaseProperties.
     *
     * @return the value of databaseProperties
     */
    public synchronized DatabaseProperties getDatabaseProperties() {
        return databaseProperties;
    }

    /**
     * Used within the unit tests to reload the database properties.
     *
     * @return the database properties
     */
    protected synchronized DatabaseProperties reloadProperties() {
        databaseProperties = new DatabaseProperties(this);
        return databaseProperties;
    }

    /**
     * Searches the CPE entries in the database and retrieves all entries for
     * perl accross any vendor and product combination.
     * The returned list will include all versions of the product that are
     * registered in the NVD CVE data.
     * This dataset needs to be filtered in memory.
     *
     * @return a set of vulnerable software
     */
    public synchronized List<VulnerabilityDTO> getPerlVulnerabilities() {
        final List<VulnerabilityDTO> cpe = new ArrayList<>();
        ResultSet rs = null;
        try {
            final PreparedStatement ps = getPreparedStatement(SELECT_ALL_PERL_REFERENCES);
            if (ps == null) {
                throw new SQLException("Database query does not exist in the resource bundle: " + SELECT_ALL_PERL_REFERENCES);
            }
            rs = ps.executeQuery();
            while (rs.next()) {
                cpe.add(new VulnerabilityDTO(rs.getInt(1),rs.getString(2),rs.getString(3),rs.getString(4),rs.getString(5),rs.getString(6)));
            }
        } catch (SQLException ex) {
            LOGGER.error("An unexpected SQL Exception occurred; please see the verbose log for more details.");
            LOGGER.debug("", ex);
        } finally {
            DBUtils.closeResultSet(rs);
        }
        return cpe;
    }

    /**
     * Searches the CPE entries in the database and retrieves all entries for a
     * given vendor and product combination. The returned list will include all
     * versions of the product that are registered in the NVD CVE data.
     *
     * @param vendor the identified vendor name of the dependency being analyzed
     * @param product the identified name of the product of the dependency being
     * analyzed
     * @return a set of vulnerable software
     */
    public synchronized Set<CpePlus> getCPEs(String vendor, String product) {
        final Set<CpePlus> cpe = new HashSet<>();
        ResultSet rs = null;
        try {
            final PreparedStatement ps = getPreparedStatement(SELECT_CPE_ENTRIES);
            if (ps == null) {
                throw new SQLException("Database query does not exist in the resource bundle: " + SELECT_CPE_ENTRIES);
            }
            //part, vendor, product, version, update_version, edition,
            //lang, sw_edition, target_sw, target_hw, other, ecosystem
            ps.setString(1, vendor);
            ps.setString(2, product);
            rs = ps.executeQuery();
            final CpeBuilder builder = new CpeBuilder();
            while (rs.next()) {
                final Cpe entry = builder
                        .part(rs.getString(1))
                        .vendor(rs.getString(2))
                        .product(rs.getString(3))
                        .version(rs.getString(4))
                        .update(rs.getString(5))
                        .edition(rs.getString(6))
                        .language(rs.getString(7))
                        .swEdition(rs.getString(8))
                        .targetSw(rs.getString(9))
                        .targetHw(rs.getString(10))
                        .other(rs.getString(11)).build();
                final CpePlus plus = new CpePlus(entry, rs.getString(12));
                cpe.add(plus);
            }
        } catch (SQLException | CpeParsingException | CpeValidationException ex) {
            LOGGER.error("An unexpected SQL Exception occurred; please see the verbose log for more details.");
            LOGGER.debug("", ex);
        } finally {
            DBUtils.closeResultSet(rs);
        }
        return cpe;
    }

    /**
     * Returns the entire list of vendor/product combinations.
     *
     * @return the entire list of vendor/product combinations
     * @throws DatabaseException thrown when there is an error retrieving the
     * data from the DB
     */
    public synchronized Set<Pair<String, String>> getVendorProductList() throws DatabaseException {
        final Set<Pair<String, String>> data = new HashSet<>();
        ResultSet rs = null;
        try {
            final PreparedStatement ps = getPreparedStatement(SELECT_VENDOR_PRODUCT_LIST);
            if (ps == null) {
                throw new SQLException("Database query does not exist in the resource bundle: " + SELECT_VENDOR_PRODUCT_LIST);
            }
            rs = ps.executeQuery();
            while (rs.next()) {
                data.add(new Pair<>(rs.getString(1), rs.getString(2)));
            }
        } catch (SQLException ex) {
            final String msg = "An unexpected SQL Exception occurred; please see the verbose log for more details.";
            throw new DatabaseException(msg, ex);
        } finally {
            DBUtils.closeResultSet(rs);
        }
        return data;
    }

    /**
     * Returns the entire list of vendor/product combinations filtered for just
     * Node JS related products.
     *
     * @return the list of vendor/product combinations that are known to be
     * related to Node JS
     * @throws DatabaseException thrown when there is an error retrieving the
     * data from the DB
     */
    public synchronized Set<Pair<String, String>> getVendorProductListForNode() throws DatabaseException {
        final Set<Pair<String, String>> data = new HashSet<>();
        ResultSet rs = null;
        try {
            final PreparedStatement ps = getPreparedStatement(SELECT_VENDOR_PRODUCT_LIST_FOR_NODE);
            if (ps == null) {
                throw new SQLException("Database query does not exist in the resource bundle: " + SELECT_VENDOR_PRODUCT_LIST_FOR_NODE);
            }
            rs = ps.executeQuery();
            while (rs.next()) {
                data.add(new Pair<>(rs.getString(1), rs.getString(2)));
            }
        } catch (SQLException ex) {
            final String msg = "An unexpected SQL Exception occurred; please see the verbose log for more details.";
            throw new DatabaseException(msg, ex);
        } finally {
            DBUtils.closeResultSet(rs);
        }
        return data;
    }

    /**
     * Returns a set of properties.
     *
     * @return the properties from the database
     */
    public synchronized Properties getProperties() {
        final Properties prop = new Properties();
        ResultSet rs = null;
        try {
            final PreparedStatement ps = getPreparedStatement(SELECT_PROPERTIES);
            if (ps == null) {
                throw new SQLException("Database query does not exist in the resource bundle: " + SELECT_PROPERTIES);
            }
            rs = ps.executeQuery();
            while (rs.next()) {
                prop.setProperty(rs.getString(1), rs.getString(2));
            }
        } catch (SQLException ex) {
            LOGGER.error("An unexpected SQL Exception occurred; please see the verbose log for more details.");
            LOGGER.debug("", ex);
        } finally {
            DBUtils.closeResultSet(rs);
        }
        return prop;
    }

    /**
     * Saves a property to the database.
     *
     * @param key the property key
     * @param value the property value
     */
    public synchronized void saveProperty(String key, String value) {
        clearCache();
        try {
            final PreparedStatement mergeProperty = getPreparedStatement(MERGE_PROPERTY);
            if (mergeProperty != null) {
                mergeProperty.setString(1, key);
                mergeProperty.setString(2, value);
                mergeProperty.execute();
            } else {
                // No Merge statement, so doing an Update/Insert...
                final PreparedStatement updateProperty = getPreparedStatement(UPDATE_PROPERTY);
                if (updateProperty == null) {
                    throw new SQLException("Database query does not exist in the resource bundle: " + UPDATE_PROPERTY);
                }
                updateProperty.setString(1, value);
                updateProperty.setString(2, key);
                if (updateProperty.executeUpdate() == 0) {
                    final PreparedStatement insertProperty = getPreparedStatement(INSERT_PROPERTY);
                    if (insertProperty == null) {
                        throw new SQLException("Database query does not exist in the resource bundle: " + INSERT_PROPERTY);
                    }
                    insertProperty.setString(1, key);
                    insertProperty.setString(2, value);
                    insertProperty.executeUpdate();
                }
            }
        } catch (SQLException ex) {
            LOGGER.warn("Unable to save property '{}' with a value of '{}' to the database", key, value);
            LOGGER.debug("", ex);
        }
    }

    /**
     * Clears cache. Should be called whenever something is modified. While this
     * is not the optimal cache eviction strategy, this is good enough for
     * typical usage (update DB and then only read) and it is easier to maintain
     * the code.
     * <p>
     * It should be also called when DB is closed.
     * </p>
     */
    private synchronized void clearCache() {
        vulnerabilitiesForCpeCache.clear();
    }

    /**
     * Retrieves the vulnerabilities associated with the specified CPE.
     *
     * @param cpe the CPE to retrieve vulnerabilities for
     * @return a list of Vulnerabilities
     * @throws DatabaseException thrown if there is an exception retrieving data
     */
    public synchronized List<Vulnerability> getVulnerabilities(Cpe cpe) throws DatabaseException {
        final List<Vulnerability> cachedVulnerabilities = vulnerabilitiesForCpeCache.get(cpe.toCpe23FS());
        if (cachedVulnerabilities != null) {
            LOGGER.debug("Cache hit for {}", cpe.toCpe23FS());
            return cachedVulnerabilities;
        } else {
            LOGGER.debug("Cache miss for {}", cpe.toCpe23FS());
        }

        final List<Vulnerability> vulnerabilities = new ArrayList<>();
        ResultSet rs = null;
        try {
            final PreparedStatement ps = getPreparedStatement(SELECT_CVE_FROM_SOFTWARE);
            ps.setString(1, cpe.getVendor());
            ps.setString(2, cpe.getProduct());
            rs = ps.executeQuery();
            String currentCVE = "";

            final Set<VulnerableSoftware> vulnSoftware = new HashSet<>();
            while (rs.next()) {
                final String cveId = rs.getString(1);
                if (currentCVE.isEmpty()) {
                    //first loop we don't have the cveId
                    currentCVE = cveId;
                }
                if (!vulnSoftware.isEmpty() && !currentCVE.equals(cveId)) { //check for match and add
                    final VulnerableSoftware matchedCPE = getMatchingSoftware(cpe, vulnSoftware);
                    if (matchedCPE != null) {
                        final Vulnerability v = getVulnerability(currentCVE);
                        if (v != null) {
                            v.setMatchedVulnerableSoftware(matchedCPE);
                            v.setSource(Vulnerability.Source.NVD);
                            vulnerabilities.add(v);
                        }
                    }
                    vulnSoftware.clear();
                    currentCVE = cveId;
                }
                // 1 cve, 2 part, 3 vendor, 4 product, 5 version, 6 update_version, 7 edition,
                // 8 lang, 9 sw_edition, 10 target_sw, 11 target_hw, 12 other, 13 versionEndExcluding,
                //14 versionEndIncluding, 15 versionStartExcluding, 16 versionStartIncluding, 17 vulnerable
                final VulnerableSoftware vs;
                try {
                    vs = vulnerableSoftwareBuilder.part(rs.getString(2)).vendor(rs.getString(3))
                            .product(rs.getString(4)).version(rs.getString(5)).update(rs.getString(6))
                            .edition(rs.getString(7)).language(rs.getString(8)).swEdition(rs.getString(9))
                            .targetSw(rs.getString(10)).targetHw(rs.getString(11)).other(rs.getString(12))
                            .versionEndExcluding(rs.getString(13)).versionEndIncluding(rs.getString(14))
                            .versionStartExcluding(rs.getString(15)).versionStartIncluding(rs.getString(16))
                            .vulnerable(rs.getBoolean(17)).build();
                } catch (CpeParsingException | CpeValidationException ex) {
                    throw new DatabaseException("Database contains an invalid Vulnerable Software Entry", ex);
                }
                vulnSoftware.add(vs);
            }
            //remember to process the last set of CVE/CPE entries
            final VulnerableSoftware matchedCPE = getMatchingSoftware(cpe, vulnSoftware);
            if (matchedCPE != null) {
                final Vulnerability v = getVulnerability(currentCVE);
                if (v != null) {
                    v.setMatchedVulnerableSoftware(matchedCPE);
                    v.setSource(Vulnerability.Source.NVD);
                    vulnerabilities.add(v);
                }
            }
        } catch (SQLException ex) {
            throw new DatabaseException("Exception retrieving vulnerability for " + cpe.toCpe23FS(), ex);
        } finally {
            DBUtils.closeResultSet(rs);
        }
        vulnerabilitiesForCpeCache.put(cpe.toCpe23FS(), vulnerabilities);
        return vulnerabilities;
    }

    /**
     * Gets a vulnerability for the provided CVE.
     *
     * @param cve the CVE to lookup
     * @return a vulnerability object
     * @throws DatabaseException if an exception occurs
     */
    public synchronized Vulnerability getVulnerability(String cve) throws DatabaseException {
        ResultSet rsV = null;
        ResultSet rsC = null;
        ResultSet rsR = null;
        ResultSet rsS = null;
        Vulnerability vuln = null;

        try {
            final PreparedStatement psV = getPreparedStatement(SELECT_VULNERABILITY);
            if (psV == null) {
                throw new SQLException("Database query does not exist in the resource bundle: " + SELECT_VULNERABILITY);
            }
            psV.setString(1, cve);
            rsV = psV.executeQuery();
            if (rsV.next()) {
                //1.id, 2.description,
                final int cveId = rsV.getInt(1);
                vuln = new Vulnerability();
                vuln.setSource(Vulnerability.Source.NVD);
                vuln.setName(cve);
                vuln.setDescription(rsV.getString(2));

                //3.v2Severity, 4.v2ExploitabilityScore, 5.v2ImpactScore, 6.v2AcInsufInfo, 7.v2ObtainAllPrivilege,
                //8.v2ObtainUserPrivilege, 9.v2ObtainOtherPrivilege, 10.v2UserInteractionRequired, 11.v2Score,
                //12.v2AccessVector, 13.v2AccessComplexity, 14.v2Authentication, 15.v2ConfidentialityImpact,
                //16.v2IntegrityImpact, 17.v2AvailabilityImpact, 18.v2Version,
                if (rsV.getObject(11) != null) {
                    final CvssV2 cvss = new CvssV2(rsV.getFloat(11), rsV.getString(12),
                            rsV.getString(13), rsV.getString(14), rsV.getString(15),
                            rsV.getString(16), rsV.getString(17), rsV.getString(3),
                            getFloatValue(rsV, 4), getFloatValue(rsV, 5),
                            getBooleanValue(rsV, 6), getBooleanValue(rsV, 7), getBooleanValue(rsV, 8),
                            getBooleanValue(rsV, 9), getBooleanValue(rsV, 10), rsV.getString(18));
                    vuln.setCvssV2(cvss);
                }
                //19.v3ExploitabilityScore, 20.v3ImpactScore, 21.v3AttackVector, 22.v3AttackComplexity, 23.v3PrivilegesRequired,
                //24.v3UserInteraction, 25.v3Scope, 26.v3ConfidentialityImpact, 27.v3IntegrityImpact, 28.v3AvailabilityImpact,
                //29.v3BaseScore, 30.v3BaseSeverity, 21.v3Version
                if (rsV.getObject(21) != null) {
                    final CvssV3 cvss = new CvssV3(rsV.getString(21), rsV.getString(22),
                            rsV.getString(23), rsV.getString(24), rsV.getString(25),
                            rsV.getString(26), rsV.getString(27), rsV.getString(28),
                            rsV.getFloat(29), rsV.getString(30), getFloatValue(rsV, 19),
                            getFloatValue(rsV, 20), rsV.getString(31));
                    vuln.setCvssV3(cvss);
                }
                final PreparedStatement psCWE = getPreparedStatement(SELECT_VULNERABILITY_CWE);
                if (psCWE == null) {
                    throw new SQLException("Database query does not exist in the resource bundle: " + SELECT_VULNERABILITY_CWE);
                }
                psCWE.setInt(1, cveId);
                rsC = psCWE.executeQuery();
                while (rsC.next()) {
                    vuln.addCwe(rsC.getString(1));
                }

                final PreparedStatement psR = getPreparedStatement(SELECT_REFERENCES);
                if (psR == null) {
                    throw new SQLException("Database query does not exist in the resource bundle: " + SELECT_REFERENCES);
                }
                psR.setInt(1, cveId);
                rsR = psR.executeQuery();
                while (rsR.next()) {
                    vuln.addReference(rsR.getString(1), rsR.getString(2), rsR.getString(3));
                }

                final PreparedStatement psS = getPreparedStatement(SELECT_SOFTWARE);
                if (psS == null) {
                    throw new SQLException("Database query does not exist in the resource bundle: " + SELECT_SOFTWARE);
                }
                //1 part, 2 vendor, 3 product, 4 version, 5 update_version, 6 edition, 7 lang,
                //8 sw_edition, 9 target_sw, 10 target_hw, 11 other, 12 versionEndExcluding,
                //13 versionEndIncluding, 14 versionStartExcluding, 15 versionStartIncluding, 16 vulnerable
                psS.setInt(1, cveId);
                rsS = psS.executeQuery();
                while (rsS.next()) {
                    vulnerableSoftwareBuilder.part(rsS.getString(1))
                            .vendor(rsS.getString(2))
                            .product(rsS.getString(3))
                            .version(rsS.getString(4))
                            .update(rsS.getString(5))
                            .edition(rsS.getString(6))
                            .language(rsS.getString(7))
                            .swEdition(rsS.getString(8))
                            .targetSw(rsS.getString(9))
                            .targetHw(rsS.getString(10))
                            .other(rsS.getString(11))
                            .versionEndExcluding(rsS.getString(12))
                            .versionEndIncluding(rsS.getString(13))
                            .versionStartExcluding(rsS.getString(14))
                            .versionStartIncluding(rsS.getString(15))
                            .vulnerable(rsS.getBoolean(16));
                    vuln.addVulnerableSoftware(vulnerableSoftwareBuilder.build());
                }
            }
        } catch (SQLException ex) {
            throw new DatabaseException("Error retrieving " + cve, ex);
        } catch (CpeParsingException | CpeValidationException ex) {
            throw new DatabaseException("The database contains an invalid Vulnerable Software Entry", ex);
        } finally {
            DBUtils.closeResultSet(rsV);
            DBUtils.closeResultSet(rsC);
            DBUtils.closeResultSet(rsR);
            DBUtils.closeResultSet(rsS);
        }
        return vuln;
    }

    /**
     * Updates the vulnerability within the database. If the vulnerability does
     * not exist it will be added.
     *
     * @param cve the vulnerability from the NVD CVE Data Feed to add to the
     * database
     * @param baseEcosystem the ecosystem the CVE belongs to; this is based off
     * of things like the CVE description
     * @throws DatabaseException is thrown if the database
     */
    public void updateVulnerability(DefCveItem cve, String baseEcosystem) {
        clearCache();
        final String cveId = cve.getCve().getCVEDataMeta().getId();
        try {
            final String description = cveItemConverter.extractDescription(cve);
            if (cveItemConverter.isRejected(description)) {
                deleteVulnerability(cveId);
            } else {
                if (cveItemConverter.testCveCpeStartWithFilter(cve)) {
                    final int vulnerabilityId = updateOrInsertVulnerability(cve, description);
                    updateVulnerabilityInsertCwe(vulnerabilityId, cve);
                    updateVulnerabilityInsertReferences(vulnerabilityId, cve);

                    //parse the CPEs outside of a synchronized method
                    final List<VulnerableSoftware> software = parseCpes(cve);
                    updateVulnerabilityInsertSoftware(vulnerabilityId, cveId, software, baseEcosystem);
                }
            }

        } catch (SQLException ex) {
            final String msg = String.format("Error updating '%s'", cveId);
            LOGGER.debug(msg, ex);
            throw new DatabaseException(msg, ex);
        } catch (CpeValidationException ex) {
            final String msg = String.format("Error parsing CPE entry from '%s'", cveId);
            LOGGER.debug(msg, ex);
            throw new DatabaseException(msg, ex);
        }
    }

    private void loadCpeEcosystemCache() {
        final Map<Pair<String, String>, String> map = new HashMap<>();
        ResultSet rs = null;
        try (PreparedStatement ps = prepareStatement(SELECT_CPE_ECOSYSTEM)) {
            rs = ps.executeQuery();
            while (rs.next()) {
                final Pair<String, String> key = new Pair<>(rs.getString(1), rs.getString(2));
                final String value = rs.getString(3);
                map.put(key, value);
            }
        } catch (SQLException ex) {
            final String msg = String.format("Error loading the Cpe Ecosystem Cache: %s", ex.getMessage());
            LOGGER.debug(msg, ex);
            throw new DatabaseException(msg, ex);
        } finally {
            DBUtils.closeResultSet(rs);
        }

        CpeEcosystemCache.setCache(map);
    }

    private void saveCpeEcosystemCache() {
        final Map<Pair<String, String>, String> map = CpeEcosystemCache.getChanged();
        if (map != null && !map.isEmpty()) {
            try (PreparedStatement ps = prepareStatement(MERGE_CPE_ECOSYSTEM)) {
                for (Map.Entry<Pair<String, String>, String> entry : map.entrySet()) {
                    ps.setString(1, entry.getKey().getLeft());
                    ps.setString(2, entry.getKey().getRight());
                    ps.setString(3, entry.getValue());
                    if (isBatchInsertEnabled()) {
                        ps.addBatch();
                    } else {
                        ps.execute();
                    }
                }
                if (isBatchInsertEnabled()) {
                    ps.executeBatch();
                }
            } catch (SQLException ex) {
                final String msg = String.format("Error saving the Cpe Ecosystem Cache: %s", ex.getMessage());
                LOGGER.debug(msg, ex);
                throw new DatabaseException(msg, ex);
            }
        }
    }

    /**
     * Used when updating a vulnerability - this method inserts the
     * vulnerability entry itself.
     *
     * @param cve the CVE data
     * @param description the description of the CVE entry
     * @return the vulnerability ID
     */
    private synchronized int updateOrInsertVulnerability(DefCveItem cve, String description) {
        if (CpeEcosystemCache.isEmpty()) {
            loadCpeEcosystemCache();
        }
        final int vulnerabilityId;
        try (PreparedStatement callUpdate = prepareStatement(UPDATE_VULNERABILITY)) {
            if (callUpdate == null) {
                throw new SQLException("Database query does not exist in the resource bundle: " + UPDATE_VULNERABILITY);
            }
//            String 1.cve, String 2.description, String 3.v2Severity, Float 4.v2ExploitabilityScore,
//            Float 5.v2ImpactScore, Boolean 6.v2AcInsufInfo, Boolean 7.v2ObtainAllPrivilege,
//            Boolean 8.v2ObtainUserPrivilege, Boolean 9.v2ObtainOtherPrivilege, Boolean 10.v2UserInteractionRequired,
//            Float 11.v2Score, String 12.v2AccessVector, String 13.v2AccessComplexity,
//            String 14.v2Authentication, String 15.v2ConfidentialityImpact, String 16.v2IntegrityImpact,
//            String 17.v2AvailabilityImpact, String 18.v2Version, Float 19.v3ExploitabilityScore,
//            Float 20.v3ImpactScore, String 21.v3AttackVector, String 22.v3AttackComplexity,
//            String 23.v3PrivilegesRequired, String 24.v3UserInteraction, String 25.v3Scope,
//            String 26.v3ConfidentialityImpact, String 27.v3IntegrityImpact, String 28.v3AvailabilityImpact,
//            Float 29.v3BaseScore, String 30.v3BaseSeverity, String 31.v3Version
            callUpdate.setString(1, cve.getCve().getCVEDataMeta().getId());
            callUpdate.setString(2, description);
            if (cve.getImpact().getBaseMetricV2() != null) {
                final BaseMetricV2 cvssv2 = cve.getImpact().getBaseMetricV2();
                Map<String, Object> props = cvssv2.getAdditionalProperties();
                callUpdate.setString(3, cvssv2.getSeverity());
                setFloatValue(callUpdate, 4, props, "exploitabilityScore");
                setFloatValue(callUpdate, 5, props, "impactScore");
                setBooleanValue(callUpdate, 6, props, "acInsufInfo");
                setBooleanValue(callUpdate, 7, props, "obtainAllPrivilege");
                setBooleanValue(callUpdate, 8, props, "obtainUserPrivilege");
                setBooleanValue(callUpdate, 9, props, "obtainOtherPrivilege");
                setBooleanValue(callUpdate, 10, props, "userInteractionRequired");
                callUpdate.setFloat(11, cvssv2.getCvssV2().getBaseScore().floatValue());
                callUpdate.setString(12, cvssv2.getCvssV2().getAccessVector().value());
                callUpdate.setString(13, cvssv2.getCvssV2().getAccessComplexity().value());
                callUpdate.setString(14, cvssv2.getCvssV2().getAuthentication().value());
                callUpdate.setString(15, cvssv2.getCvssV2().getConfidentialityImpact().value());
                callUpdate.setString(16, cvssv2.getCvssV2().getIntegrityImpact().value());
                callUpdate.setString(17, cvssv2.getCvssV2().getAvailabilityImpact().value());
                props = cvssv2.getCvssV2().getAdditionalProperties();
                setStringValue(callUpdate, 18, props, "version");
            } else {
                callUpdate.setNull(3, java.sql.Types.NULL);
                callUpdate.setNull(4, java.sql.Types.NULL);
                callUpdate.setNull(5, java.sql.Types.NULL);
                callUpdate.setNull(6, java.sql.Types.NULL);
                callUpdate.setNull(7, java.sql.Types.NULL);
                callUpdate.setNull(8, java.sql.Types.NULL);
                callUpdate.setNull(9, java.sql.Types.NULL);
                callUpdate.setNull(10, java.sql.Types.NULL);
                callUpdate.setNull(11, java.sql.Types.NULL);
                callUpdate.setNull(12, java.sql.Types.NULL);
                callUpdate.setNull(13, java.sql.Types.NULL);
                callUpdate.setNull(14, java.sql.Types.NULL);
                callUpdate.setNull(15, java.sql.Types.NULL);
                callUpdate.setNull(16, java.sql.Types.NULL);
                callUpdate.setNull(17, java.sql.Types.NULL);
                callUpdate.setNull(18, java.sql.Types.NULL);
            }
            if (cve.getImpact().getBaseMetricV3() != null) {
                final BaseMetricV3 cvssv3 = cve.getImpact().getBaseMetricV3();
                Map<String, Object> props = cvssv3.getAdditionalProperties();
                setFloatValue(callUpdate, 19, props, "exploitabilityScore");
                setFloatValue(callUpdate, 20, props, "impactScore");

                callUpdate.setString(21, cvssv3.getCvssV3().getAttackVector().value());
                callUpdate.setString(22, cvssv3.getCvssV3().getAttackComplexity().value());
                callUpdate.setString(23, cvssv3.getCvssV3().getPrivilegesRequired().value());
                callUpdate.setString(24, cvssv3.getCvssV3().getUserInteraction().value());
                callUpdate.setString(25, cvssv3.getCvssV3().getScope().value());
                callUpdate.setString(26, cvssv3.getCvssV3().getConfidentialityImpact().value());
                callUpdate.setString(27, cvssv3.getCvssV3().getIntegrityImpact().value());
                callUpdate.setString(28, cvssv3.getCvssV3().getAvailabilityImpact().value());
                callUpdate.setFloat(29, cvssv3.getCvssV3().getBaseScore().floatValue());
                callUpdate.setString(30, cvssv3.getCvssV3().getBaseSeverity().value());

                props = cvssv3.getCvssV3().getAdditionalProperties();
                setStringValue(callUpdate, 31, props, "version");
            } else {
                callUpdate.setNull(19, java.sql.Types.NULL);
                callUpdate.setNull(20, java.sql.Types.NULL);
                callUpdate.setNull(21, java.sql.Types.NULL);
                callUpdate.setNull(22, java.sql.Types.NULL);
                callUpdate.setNull(23, java.sql.Types.NULL);
                callUpdate.setNull(24, java.sql.Types.NULL);
                callUpdate.setNull(25, java.sql.Types.NULL);
                callUpdate.setNull(26, java.sql.Types.NULL);
                callUpdate.setNull(27, java.sql.Types.NULL);
                callUpdate.setNull(28, java.sql.Types.NULL);
                callUpdate.setNull(29, java.sql.Types.NULL);
                callUpdate.setNull(30, java.sql.Types.NULL);
                callUpdate.setNull(31, java.sql.Types.NULL);
            }
            if (isOracle) {
                try {
                    final CallableStatement cs = (CallableStatement) callUpdate;
                    cs.registerOutParameter(32, JDBCType.INTEGER);
                    cs.executeUpdate();
                    vulnerabilityId = cs.getInt(32);
                } catch (SQLException ex) {
                    final String msg = String.format("Unable to retrieve id for new vulnerability for '%s'", cve.getCve().getCVEDataMeta().getId());
                    throw new DatabaseException(msg, ex);
                }
            } else {
                try (ResultSet rs = callUpdate.executeQuery()) {
                    rs.next();
                    vulnerabilityId = rs.getInt(1);
                } catch (SQLException ex) {
                    final String msg = String.format("Unable to retrieve id for new vulnerability for '%s'", cve.getCve().getCVEDataMeta().getId());
                    throw new DatabaseException(msg, ex);
                }
            }
        } catch (SQLException ex) {
            throw new UnexpectedAnalysisException(ex);
        }
        return vulnerabilityId;
    }

    /**
     * Used when updating a vulnerability - this method inserts the CWE entries.
     *
     * @param vulnerabilityId the vulnerability ID
     * @param cve the CVE entry that contains the CWE entries to insert
     * @throws SQLException thrown if there is an error inserting the data
     */
    private synchronized void updateVulnerabilityInsertCwe(int vulnerabilityId, DefCveItem cve) throws SQLException {
        try (PreparedStatement insertCWE = prepareStatement(INSERT_CWE)) {
            if (insertCWE == null) {
                throw new SQLException("Database query does not exist in the resource bundle: " + INSERT_CWE);
            }
            insertCWE.setInt(1, vulnerabilityId);

            for (ProblemtypeDatum datum : cve.getCve().getProblemtype().getProblemtypeData()) {
                for (LangString desc : datum.getDescription()) {
                    if ("en".equals(desc.getLang())) {
                        insertCWE.setString(2, desc.getValue());
                        if (isBatchInsertEnabled()) {
                            insertCWE.addBatch();
                        } else {
                            insertCWE.execute();
                        }
                    }
                }
            }
            if (isBatchInsertEnabled()) {
                insertCWE.executeBatch();
            }
        }
    }

    /**
     * Used when updating a vulnerability - in some cases a CVE needs to be
     * removed.
     *
     * @param cve the vulnerability CVE
     * @throws SQLException thrown if there is an error deleting the
     * vulnerability
     */
    private synchronized void deleteVulnerability(String cve) throws SQLException {
        try (PreparedStatement deleteVulnerability = prepareStatement(DELETE_VULNERABILITY)) {
            deleteVulnerability.setString(1, cve);
            deleteVulnerability.executeUpdate();
        }
    }

    /**
     * Used when updating a vulnerability - this method inserts the list of
     * vulnerable software.
     *
     * @param vulnerabilityId the vulnerability id
     * @param cveId the CVE ID - used for reporting
     * @param software the list of vulnerable software
     * @param baseEcosystem the ecosystem based off of the vulnerability
     * description
     * @throws DatabaseException thrown if there is an error inserting the data
     * @throws SQLException thrown if there is an error inserting the data
     */
    private synchronized void updateVulnerabilityInsertSoftware(int vulnerabilityId, String cveId,
            List<VulnerableSoftware> software, String baseEcosystem)
            throws DatabaseException, SQLException {
        try (PreparedStatement insertSoftware = prepareStatement(INSERT_SOFTWARE)) {
            if (insertSoftware == null) {
                throw new SQLException("Database query does not exist in the resource bundle: " + INSERT_SOFTWARE);
            }
            for (VulnerableSoftware parsedCpe : software) {
                insertSoftware.setInt(1, vulnerabilityId);
                insertSoftware.setString(2, parsedCpe.getPart().getAbbreviation());
                insertSoftware.setString(3, parsedCpe.getVendor());
                insertSoftware.setString(4, parsedCpe.getProduct());
                insertSoftware.setString(5, parsedCpe.getVersion());
                insertSoftware.setString(6, parsedCpe.getUpdate());
                insertSoftware.setString(7, parsedCpe.getEdition());
                insertSoftware.setString(8, parsedCpe.getLanguage());
                insertSoftware.setString(9, parsedCpe.getSwEdition());
                insertSoftware.setString(10, parsedCpe.getTargetSw());
                insertSoftware.setString(11, parsedCpe.getTargetHw());
                insertSoftware.setString(12, parsedCpe.getOther());
                final String ecosystem = CpeEcosystemCache.getEcosystem(parsedCpe.getVendor(), parsedCpe.getProduct(),
                        cveItemConverter.extractEcosystem(baseEcosystem, parsedCpe));

                addNullableStringParameter(insertSoftware, 13, ecosystem);
                addNullableStringParameter(insertSoftware, 14, parsedCpe.getVersionEndExcluding());
                addNullableStringParameter(insertSoftware, 15, parsedCpe.getVersionEndIncluding());
                addNullableStringParameter(insertSoftware, 16, parsedCpe.getVersionStartExcluding());
                addNullableStringParameter(insertSoftware, 17, parsedCpe.getVersionStartIncluding());
                insertSoftware.setBoolean(18, parsedCpe.isVulnerable());

                if (isBatchInsertEnabled()) {
                    insertSoftware.addBatch();
                } else {
                    try {
                        insertSoftware.execute();
                    } catch (SQLException ex) {
                        if (ex.getMessage().contains("Duplicate entry")) {
                            final String msg = String.format("Duplicate software key identified in '%s'", cveId);
                            LOGGER.info(msg, ex);
                        } else {
                            throw ex;
                        }
                    }
                }
            }
            if (isBatchInsertEnabled()) {
                executeBatch(cveId, insertSoftware);
            }
        }
    }

    /**
     * Used when updating a vulnerability - this method inserts the list of
     * references.
     *
     * @param vulnerabilityId the vulnerability id
     * @param cve the CVE entry that contains the list of references
     * @throws SQLException thrown if there is an error inserting the data
     */
    private synchronized void updateVulnerabilityInsertReferences(int vulnerabilityId, DefCveItem cve) throws SQLException {
        try (PreparedStatement insertReference = prepareStatement(INSERT_REFERENCE)) {
            if (insertReference == null) {
                throw new SQLException("Database query does not exist in the resource bundle: " + INSERT_REFERENCE);
            }
            if (cve.getCve().getReferences() != null) {
                for (Reference r : cve.getCve().getReferences().getReferenceData()) {
                    insertReference.setInt(1, vulnerabilityId);
                    insertReference.setString(2, r.getName());
                    insertReference.setString(3, r.getUrl());
                    insertReference.setString(4, r.getRefsource());
                    if (isBatchInsertEnabled()) {
                        insertReference.addBatch();
                    } else {
                        insertReference.execute();
                    }
                }
            }
            if (isBatchInsertEnabled()) {
                insertReference.executeBatch();
            }
        }
    }

    /**
     * Parses the configuration entries from the CVE entry into a list of
     * VulnerableSoftware objects.
     *
     * @param cve the CVE to parse the vulnerable software entries from
     * @return the list of vulnerable software
     * @throws CpeValidationException if an invalid CPE is present
     */
    private List<VulnerableSoftware> parseCpes(DefCveItem cve) throws CpeValidationException {
        final List<VulnerableSoftware> software = new ArrayList<>();
        final List<DefCpeMatch> cpeEntries = cve.getConfigurations().getNodes().stream()
                .collect(NodeFlatteningCollector.getInstance())
                .collect(CpeMatchStreamCollector.getInstance())
                .filter(predicate -> predicate.getCpe23Uri() != null)
                .filter(predicate -> predicate.getCpe23Uri().startsWith(cpeStartsWithFilter))
                //this single CPE entry causes nearly 100% FP - so filtering it at the source.
                .filter(entry -> !("CVE-2009-0754".equals(cve.getCve().getCVEDataMeta().getId())
                && "cpe:2.3:a:apache:apache:*:*:*:*:*:*:*:*".equals(entry.getCpe23Uri())))
                .collect(Collectors.toList());
        final VulnerableSoftwareBuilder builder = new VulnerableSoftwareBuilder();

        try {
            cpeEntries.forEach(entry -> {
                builder.cpe(parseCpe(entry, cve.getCve().getCVEDataMeta().getId()))
                        .versionEndExcluding(entry.getVersionEndExcluding())
                        .versionStartExcluding(entry.getVersionStartExcluding())
                        .versionEndIncluding(entry.getVersionEndIncluding())
                        .versionStartIncluding(entry.getVersionStartIncluding())
                        .vulnerable(entry.getVulnerable());
                try {
                    software.add(builder.build());
                } catch (CpeValidationException ex) {
                    throw new LambdaExceptionWrapper(ex);
                }
            });
        } catch (LambdaExceptionWrapper ex) {
            throw (CpeValidationException) ex.getCause();
        }
        return software;
    }

    /**
     * Helper method to convert a CpeMatch (generated code used in parsing the
     * NVD JSON) into a CPE object.
     *
     * @param cpe the CPE Match
     * @param cveId the CVE associated with the CPEMatch - used for error
     * reporting
     * @return the resulting CPE object
     * @throws DatabaseException thrown if there is an error converting the
     * CpeMatch into a CPE object
     */
    private Cpe parseCpe(DefCpeMatch cpe, String cveId) throws DatabaseException {
        Cpe parsedCpe;
        try {
            //the replace is a hack as the NVD does not properly escape backslashes in their JSON
            parsedCpe = CpeParser.parse(cpe.getCpe23Uri(), true);
        } catch (CpeParsingException ex) {
            LOGGER.debug("NVD (" + cveId + ") contain an invalid 2.3 CPE: " + cpe.getCpe23Uri());
            if (cpe.getCpe22Uri() != null && !cpe.getCpe22Uri().isEmpty()) {
                try {
                    parsedCpe = CpeParser.parse(cpe.getCpe22Uri(), true);
                } catch (CpeParsingException ex2) {
                    throw new DatabaseException("Unable to parse CPE: " + cpe.getCpe23Uri(), ex);
                }
            } else {
                throw new DatabaseException("Unable to parse CPE: " + cpe.getCpe23Uri(), ex);
            }
        }
        return parsedCpe;
    }

    /**
     * Returns the size of the batch.
     *
     * @return the size of the batch
     */
    private int getBatchSize() {
        int max;
        try {
            max = settings.getInt(Settings.KEYS.MAX_BATCH_SIZE);
        } catch (InvalidSettingException pE) {
            max = 1000;
        }
        return max;
    }

    /**
     * Determines whether or not batch insert is enabled.
     *
     * @return <code>true</code> if batch insert is enabled; otherwise
     * <code>false</code>
     */
    private boolean isBatchInsertEnabled() {
        boolean batch;
        try {
            batch = settings.getBoolean(Settings.KEYS.ENABLE_BATCH_UPDATES);
        } catch (InvalidSettingException pE) {
            //If there's no configuration, default is to not perform batch inserts
            batch = false;
        }
        return batch;
    }

    /**
     * Executes batch inserts of vulnerabilities when property
     * database.batchinsert.maxsize is reached.
     *
     * @param vulnId the vulnerability ID
     * @param statement the prepared statement to batch execute
     * @throws SQLException thrown when the batch cannot be executed
     */
    private void executeBatch(String vulnId, PreparedStatement statement)
            throws SQLException {
        try {
            statement.executeBatch();
        } catch (SQLException ex) {
            if (ex.getMessage().contains("Duplicate entry")) {
                final String msg = String.format("Duplicate software key identified in '%s'",
                        vulnId);
                LOGGER.info(msg, ex);
            } else {
                throw ex;
            }
        }
    }

    /**
     * Checks to see if data exists so that analysis can be performed.
     *
     * @return <code>true</code> if data exists; otherwise <code>false</code>
     */
    public synchronized boolean dataExists() {
        ResultSet rs = null;
        try {
            final PreparedStatement cs = getPreparedStatement(COUNT_CPE);
            if (cs == null) {
                LOGGER.error("Unable to validate if data exists in the database");
                return false;
            }
            rs = cs.executeQuery();
            if (rs.next() && rs.getInt(1) > 0) {
                return true;
            }
        } catch (Exception ex) {
            String dd;
            try {
                dd = settings.getDataDirectory().getAbsolutePath();
            } catch (IOException ex1) {
                dd = settings.getString(Settings.KEYS.DATA_DIRECTORY);
            }
            LOGGER.error("Unable to access the local database.\n\nEnsure that '{}' is a writable directory. "
                    + "If the problem persist try deleting the files in '{}' and running {} again. If the problem continues, please "
                    + "create a log file (see documentation at http://jeremylong.github.io/DependencyCheck/) and open a ticket at "
                    + "https://github.com/jeremylong/DependencyCheck/issues and include the log file.\n\n",
                    dd, dd, settings.getString(Settings.KEYS.APPLICATION_NAME));
            LOGGER.debug("", ex);
        } finally {
            DBUtils.closeResultSet(rs);
        }
        return false;
    }

    /**
     * It is possible that orphaned rows may be generated during database
     * updates. This should be called after all updates have been completed to
     * ensure orphan entries are removed.
     */
    public synchronized void cleanupDatabase() {
        LOGGER.info("Begin database maintenance");
        final long start = System.currentTimeMillis();
        saveCpeEcosystemCache();
        clearCache();
        try (PreparedStatement psOrphans = getPreparedStatement(CLEANUP_ORPHANS);
                PreparedStatement psEcosystem = getPreparedStatement(UPDATE_ECOSYSTEM);
                PreparedStatement psEcosystem2 = getPreparedStatement(UPDATE_ECOSYSTEM2)) {
            if (psEcosystem != null) {
                final int count = psEcosystem.executeUpdate();
                if (count > 0) {
                    LOGGER.info("Updated the CPE ecosystem on {} NVD records", count);
                }
            }
            if (psEcosystem2 != null) {
                final int count = psEcosystem2.executeUpdate();
                if (count > 0) {
                    LOGGER.info("Removed the CPE ecosystem on {} NVD records", count);
                }
            }
            if (psOrphans != null) {
                final int count = psOrphans.executeUpdate();
                if (count > 0) {
                    LOGGER.info("Cleaned up {} orphaned NVD records", count);
                }
            }
            final long millis = System.currentTimeMillis() - start;
            //final long seconds = TimeUnit.MILLISECONDS.toSeconds(millis);
            LOGGER.info("End database maintenance ({} ms)", millis);
        } catch (SQLException ex) {
            LOGGER.error("An unexpected SQL Exception occurred; please see the verbose log for more details.");
            LOGGER.debug("", ex);
            throw new DatabaseException("Unexpected SQL Exception", ex);
        }
    }

    /**
     * If the database is using an H2 file based database calling
     * <code>defrag()</code> will de-fragment the database.
     */
    public synchronized void defrag() {
        if (ConnectionFactory.isH2Connection(settings)) {
            final long start = System.currentTimeMillis();
            try (CallableStatement psCompaxt = connection.prepareCall("SHUTDOWN DEFRAG")) {
                LOGGER.info("Begin database defrag");
                psCompaxt.execute();
                final long millis = System.currentTimeMillis() - start;
                //final long seconds = TimeUnit.MILLISECONDS.toSeconds(millis);
                LOGGER.info("End database defrag ({} ms)", millis);
            } catch (SQLException ex) {
                LOGGER.error("An unexpected SQL Exception occurred compacting the database; please see the verbose log for more details.");
                LOGGER.debug("", ex);
            }
        }
    }

    /**
     * Determines if the given identifiedVersion is affected by the given cpeId
     * and previous version flag. A non-null, non-empty string passed to the
     * previous version argument indicates that all previous versions are
     * affected.
     *
     * @param cpe the CPE for the given dependency
     * @param vulnerableSoftware a set of the vulnerable software
     * @return true if the identified version is affected, otherwise false
     */
    protected VulnerableSoftware getMatchingSoftware(Cpe cpe, Set<VulnerableSoftware> vulnerableSoftware) {
        VulnerableSoftware matched = null;
        for (VulnerableSoftware vs : vulnerableSoftware) {
            if (vs.matches(cpe)) {
                if (matched == null) {
                    matched = vs;
                } else {
                    if ("*".equals(vs.getWellFormedUpdate()) && !"*".equals(matched.getWellFormedUpdate())) {
                        matched = vs;
                    }
                }
            }
        }
        return matched;
//        final boolean isVersionTwoADifferentProduct = "apache".equals(cpe.getVendor()) && "struts".equals(cpe.getProduct());
//        final Set<String> majorVersionsAffectingAllPrevious = new HashSet<>();
//        final boolean matchesAnyPrevious = identifiedVersion == null || "-".equals(identifiedVersion.toString());
//        String majorVersionMatch = null;
//        for (Entry<String, Boolean> entry : vulnerableSoftware.entrySet()) {
//            final DependencyVersion v = parseDependencyVersion(entry.getKey());
//            if (v == null || "-".equals(v.toString())) { //all versions
//                return entry;
//            }
//            if (entry.getValue()) {
//                if (matchesAnyPrevious) {
//                    return entry;
//                }
//                if (identifiedVersion != null && identifiedVersion.getVersionParts().get(0).equals(v.getVersionParts().get(0))) {
//                    majorVersionMatch = v.getVersionParts().get(0);
//                }
//                majorVersionsAffectingAllPrevious.add(v.getVersionParts().get(0));
//            }
//        }
//        if (matchesAnyPrevious) {
//            return null;
//        }
//
//        final boolean canSkipVersions = majorVersionMatch != null && majorVersionsAffectingAllPrevious.size() > 1;
//        //yes, we are iterating over this twice. The first time we are skipping versions those that affect all versions
//        //then later we process those that affect all versions. This could be done with sorting...
//        for (Entry<String, Boolean> entry : vulnerableSoftware.entrySet()) {
//            if (!entry.getValue()) {
//                final DependencyVersion v = parseDependencyVersion(entry.getKey());
//                //this can't dereference a null 'majorVersionMatch' as canSkipVersions accounts for this.
//                if (canSkipVersions && majorVersionMatch != null && !majorVersionMatch.equals(v.getVersionParts().get(0))) {
//                    continue;
//                }
//                //this can't dereference a null 'identifiedVersion' because if it was null we would have exited
//                //in the above loop or just after loop (if matchesAnyPrevious return null).
//                if (identifiedVersion != null && identifiedVersion.equals(v)) {
//                    return entry;
//                }
//            }
//        }
//        for (Entry<String, Boolean> entry : vulnerableSoftware.entrySet()) {
//            if (entry.getValue()) {
//                final DependencyVersion v = parseDependencyVersion(entry.getKey());
//                //this can't dereference a null 'majorVersionMatch' as canSkipVersions accounts for this.
//                if (canSkipVersions && majorVersionMatch != null && !majorVersionMatch.equals(v.getVersionParts().get(0))) {
//                    continue;
//                }
//                //this can't dereference a null 'identifiedVersion' because if it was null we would have exited
//                //in the above loop or just after loop (if matchesAnyPrevious return null).
//                if (entry.getValue() && identifiedVersion != null && identifiedVersion.compareTo(v) <= 0
//                        && !(isVersionTwoADifferentProduct && !identifiedVersion.getVersionParts().get(0).equals(v.getVersionParts().get(0)))) {
//                    return entry;
//                }
//            }
//        }
//        return null;
    }

    /**
     * This method is only referenced in unused code.
     * <p>
     * Deletes unused dictionary entries from the database.
     * </p>
     */
    public synchronized void deleteUnusedCpe() {
        clearCache();
        PreparedStatement ps = null;
        try {
            ps = connection.prepareStatement(statementBundle.getString("DELETE_UNUSED_DICT_CPE"));
            ps.executeUpdate();
        } catch (SQLException ex) {
            LOGGER.error("Unable to delete CPE dictionary entries", ex);
        } finally {
            DBUtils.closeStatement(ps);
        }
    }

    /**
     * This method is only referenced in unused code and will likely break on
     * MySQL if ever used due to the MERGE statement.
     * <p>
     * Merges CPE entries into the database.
     * </p>
     *
     * @param cpe the CPE identifier
     * @param vendor the CPE vendor
     * @param product the CPE product
     */
    public synchronized void addCpe(String cpe, String vendor, String product) {
        clearCache();
        PreparedStatement ps = null;
        try {
            ps = connection.prepareStatement(statementBundle.getString("ADD_DICT_CPE"));
            ps.setString(1, cpe);
            ps.setString(2, vendor);
            ps.setString(3, product);
            ps.executeUpdate();
        } catch (SQLException ex) {
            LOGGER.error("Unable to add CPE dictionary entry", ex);
        } finally {
            DBUtils.closeStatement(ps);
        }
    }

    /**
     * Helper method to add a nullable string parameter.
     *
     * @param ps the prepared statement
     * @param pos the position of the parameter
     * @param value the value of the parameter
     * @throws SQLException thrown if there is an error setting the parameter.
     */
    private void addNullableStringParameter(PreparedStatement ps, int pos, String value) throws SQLException {
        if (value == null || value.isEmpty()) {
            ps.setNull(pos, java.sql.Types.VARCHAR);
        } else {
            ps.setString(pos, value);
        }
    }

    /**
     * Sets the float parameter on a prepared statement from a properties map.
     *
     * @param ps a prepared statement
     * @param i the index of the property
     * @param props the property collection
     * @param key the property key
     * @throws SQLException thrown if there is an error adding the property
     */
    private void setFloatValue(PreparedStatement ps, int i, Map<String, Object> props, String key) throws SQLException {
        if (props != null && props.containsKey(key)) {
            try {
                ps.setFloat(i, Float.parseFloat(props.get(key).toString()));
            } catch (NumberFormatException nfe) {
                ps.setNull(i, java.sql.Types.NULL);
            }
        } else {
            ps.setNull(i, java.sql.Types.NULL);
        }
    }

    /**
     * Sets the string parameter on a prepared statement from a properties map.
     *
     * @param ps a prepared statement
     * @param i the index of the property
     * @param props the property collection
     * @param key the property key
     * @throws SQLException thrown if there is an error adding the property
     */
    private void setStringValue(PreparedStatement ps, int i, Map<String, Object> props, String key) throws SQLException {
        if (props != null && props.containsKey(key)) {
            ps.setString(i, props.get(key).toString());
        } else {
            ps.setNull(i, java.sql.Types.NULL);
        }
    }

    /**
     * Sets the boolean parameter on a prepared statement from a properties map.
     *
     * @param ps a prepared statement
     * @param i the index of the property
     * @param props the property collection
     * @param key the property key
     * @throws SQLException thrown if there is an error adding the property
     */
    private void setBooleanValue(PreparedStatement ps, int i, Map<String, Object> props, String key) throws SQLException {
        if (props != null && props.containsKey(key)) {
            ps.setBoolean(i, Boolean.valueOf(props.get(key).toString()));
        } else {
            ps.setNull(i, java.sql.Types.NULL);
        }
    }

    /**
     * Returns the Boolean value for the given index; if the value is null then
     * null is returned.
     *
     * @param rs the record set
     * @param index the parameter index
     * @return the Boolean value; or null
     * @throws SQLException thrown if there is an error obtaining the value
     */
    @SuppressFBWarnings("NP_BOOLEAN_RETURN_NULL")
    private Boolean getBooleanValue(ResultSet rs, int index) throws SQLException {
        if (rs.getObject(index) == null) {
            return null;
        }
        return rs.getBoolean(index);
    }

    /**
     * Returns the Float value for the given index; if the value is null then
     * null is returned.
     *
     * @param rs the record set
     * @param index the parameter index
     * @return the Float value; or null
     * @throws SQLException thrown if there is an error obtaining the value
     */
    private Float getFloatValue(ResultSet rs, int index) throws SQLException {
        if (rs.getObject(index) == null) {
            return null;
        }
        return rs.getFloat(index);
    }
}<|MERGE_RESOLUTION|>--- conflicted
+++ resolved
@@ -221,19 +221,11 @@
         /**
          * Key for SQL Statement.
          */
-<<<<<<< HEAD
         SELECT_CPE_ECOSYSTEM,
         /**
          * Key for SQL Statement.
          */
         MERGE_CPE_ECOSYSTEM
-=======
-        UPDATE_VULNERABILITY,
-        /**
-         * Key for SQL Statement to select all Perl products
-         */
-        SELECT_ALL_PERL_REFERENCES
->>>>>>> ad122da3
     }
 
     /**
@@ -462,36 +454,6 @@
     protected synchronized DatabaseProperties reloadProperties() {
         databaseProperties = new DatabaseProperties(this);
         return databaseProperties;
-    }
-
-    /**
-     * Searches the CPE entries in the database and retrieves all entries for
-     * perl accross any vendor and product combination.
-     * The returned list will include all versions of the product that are
-     * registered in the NVD CVE data.
-     * This dataset needs to be filtered in memory.
-     *
-     * @return a set of vulnerable software
-     */
-    public synchronized List<VulnerabilityDTO> getPerlVulnerabilities() {
-        final List<VulnerabilityDTO> cpe = new ArrayList<>();
-        ResultSet rs = null;
-        try {
-            final PreparedStatement ps = getPreparedStatement(SELECT_ALL_PERL_REFERENCES);
-            if (ps == null) {
-                throw new SQLException("Database query does not exist in the resource bundle: " + SELECT_ALL_PERL_REFERENCES);
-            }
-            rs = ps.executeQuery();
-            while (rs.next()) {
-                cpe.add(new VulnerabilityDTO(rs.getInt(1),rs.getString(2),rs.getString(3),rs.getString(4),rs.getString(5),rs.getString(6)));
-            }
-        } catch (SQLException ex) {
-            LOGGER.error("An unexpected SQL Exception occurred; please see the verbose log for more details.");
-            LOGGER.debug("", ex);
-        } finally {
-            DBUtils.closeResultSet(rs);
-        }
-        return cpe;
     }
 
     /**
