--- conflicted
+++ resolved
@@ -142,38 +142,23 @@
     protected void analyzeDependency(Dependency dependency, Engine engine) throws AnalysisException {
         for (HintRule hint : hints) {
             boolean matchFound = false;
-<<<<<<< HEAD
-            for (Evidence given : hint.getGivenVendor()) {
-                if (dependency.contains(EvidenceType.VENDOR, given)) {
-=======
             for (EvidenceMatcher given : hint.getGivenVendor()) {
-                if (hasMatchingEvidence(dependency.getVendorEvidence().getEvidence(),given)) {
->>>>>>> 8595f55e
+                if (hasMatchingEvidence(dependency.getEvidence(EvidenceType.VENDOR), given)) {
                     matchFound = true;
                     break;
                 }
             }
             if (!matchFound) {
-<<<<<<< HEAD
-                for (Evidence given : hint.getGivenProduct()) {
-                    if (dependency.contains(EvidenceType.PRODUCT, given)) {
-=======
                 for (EvidenceMatcher given : hint.getGivenProduct()) {
-                    if (hasMatchingEvidence(dependency.getProductEvidence().getEvidence(),given)) {
->>>>>>> 8595f55e
+                    if (hasMatchingEvidence(dependency.getEvidence(EvidenceType.PRODUCT), given)) {
                         matchFound = true;
                         break;
                     }
                 }
             }
             if (!matchFound) {
-<<<<<<< HEAD
-                for (Evidence given : hint.getGivenVersion()) {
-                    if (dependency.contains(EvidenceType.VERSION, given)) {
-=======
                 for (EvidenceMatcher given : hint.getGivenVersion()) {
-                    if (hasMatchingEvidence(dependency.getVersionEvidence().getEvidence(),given)) {
->>>>>>> 8595f55e
+                    if (hasMatchingEvidence(dependency.getEvidence(EvidenceType.VERSION), given)) {
                         matchFound = true;
                         break;
                     }
@@ -197,31 +182,15 @@
                 for (Evidence e : hint.getAddVersion()) {
                     dependency.addEvidence(EvidenceType.VERSION, e);
                 }
-<<<<<<< HEAD
-                for (Evidence e : hint.getRemoveVendor()) {
-                    if (dependency.contains(EvidenceType.VENDOR, e)) {
-                        dependency.removeEvidence(EvidenceType.VENDOR, e);
-                    }
-                }
-                for (Evidence e : hint.getRemoveProduct()) {
-                    if (dependency.contains(EvidenceType.PRODUCT, e)) {
-                        dependency.removeEvidence(EvidenceType.PRODUCT, e);
-                    }
-                }
-                for (Evidence e : hint.getRemoveVersion()) {
-                    if (dependency.contains(EvidenceType.VERSION, e)) {
-                        dependency.removeEvidence(EvidenceType.VERSION, e);
-                    }
-=======
+
                 for (EvidenceMatcher e : hint.getRemoveVendor()) {
-                    removeMatchingEvidences(dependency.getVendorEvidence().getEvidence(),e);
+                    removeMatchingEvidences(dependency, EvidenceType.VENDOR, e);
                 }
                 for (EvidenceMatcher e : hint.getRemoveProduct()) {
-                    removeMatchingEvidences(dependency.getProductEvidence().getEvidence(),e);
+                    removeMatchingEvidences(dependency, EvidenceType.PRODUCT, e);
                 }
                 for (EvidenceMatcher e : hint.getRemoveVersion()) {
-                    removeMatchingEvidences(dependency.getVersionEvidence().getEvidence(),e);
->>>>>>> 8595f55e
+                    removeMatchingEvidences(dependency, EvidenceType.VERSION, e);
                 }
             }
         }
@@ -242,6 +211,13 @@
         }
     }
 
+    /**
+     * Determine if there is matching evidence.
+     *
+     * @param evidences the evidence to test
+     * @param criterion the criteria for a match
+     * @return true if the evidence matches, otherwise false
+     */
     private boolean hasMatchingEvidence(Set<Evidence> evidences, EvidenceMatcher criterion) {
         for (Evidence evidence : evidences) {
             if (criterion.matches(evidence)) {
@@ -251,11 +227,17 @@
         return false;
     }
 
-    private void removeMatchingEvidences(Set<Evidence> evidences, EvidenceMatcher e) {
-        for (Iterator<Evidence> it = evidences.iterator();it.hasNext();) {
-            Evidence evidence = it.next();
+    /**
+     * Removes any matching evidence from the dependency.
+     *
+     * @param dependency the dependency to update
+     * @param type the type of evidence to inspect and possibly remove
+     * @param e the evidence matcher
+     */
+    private void removeMatchingEvidences(Dependency dependency, EvidenceType type, EvidenceMatcher e) {
+        for (Evidence evidence : dependency.getEvidence(type)) {
             if (e.matches(evidence)) {
-                it.remove();
+                dependency.removeEvidence(type, evidence);
             }
         }
     }
