--- conflicted
+++ resolved
@@ -44,12 +44,13 @@
  */
 @ThreadSafe
 public class NuspecAnalyzer extends AbstractFileTypeAnalyzer {
-    
-	/**
-     * A descriptor for the type of dependencies processed or added by this analyzer
+
+    /**
+     * A descriptor for the type of dependencies processed or added by this
+     * analyzer
      */
     public static final String DEPENDENCY_ECOSYSTEM = "NuGet";
-	
+
     /**
      * The logger.
      */
@@ -149,17 +150,11 @@
             if (np.getOwners() != null) {
                 dependency.addEvidence(EvidenceType.VENDOR, "nuspec", "owners", np.getOwners(), Confidence.HIGHEST);
             }
-<<<<<<< HEAD
             dependency.addEvidence(EvidenceType.VENDOR, "nuspec", "authors", np.getAuthors(), Confidence.HIGH);
             dependency.addEvidence(EvidenceType.VERSION, "nuspec", "version", np.getVersion(), Confidence.HIGHEST);
             dependency.addEvidence(EvidenceType.PRODUCT, "nuspec", "id", np.getId(), Confidence.HIGHEST);
-=======
-            dependency.getVendorEvidence().addEvidence("nuspec", "authors", np.getAuthors(), Confidence.HIGH);
-            dependency.getVersionEvidence().addEvidence("nuspec", "version", np.getVersion(), Confidence.HIGHEST);
             dependency.setVersion(np.getVersion());
-            dependency.getProductEvidence().addEvidence("nuspec", "id", np.getId(), Confidence.HIGHEST);
             dependency.setName(np.getId());
->>>>>>> 16892d02
             if (np.getTitle() != null) {
                 dependency.addEvidence(EvidenceType.PRODUCT, "nuspec", "title", np.getTitle(), Confidence.MEDIUM);
             }
